--- conflicted
+++ resolved
@@ -39,14 +39,14 @@
 def test_connect_regions_with_grid():
     lena = sp.lena()
     mask = lena > 50
-<<<<<<< HEAD
-    graph = grid_to_graph(*lena.shape, mask=mask)
-    assert_equal(ndimage.label(mask)[1], cs_graph_components(graph)[0])
+    graph = grid_to_graph(*lena.shape, **{'mask' : mask})
+    nose.tools.assert_equal(ndimage.label(mask)[1],
+                            cs_graph_components(graph)[0])
 
     mask = lena > 150
-    graph = grid_to_graph(*lena.shape, mask=mask, dtype=None)
-    assert_equal(ndimage.label(mask)[1], cs_graph_components(graph)[0])
-
+    graph = grid_to_graph(*lena.shape, **{'mask' : mask, 'dtype' : None})
+    nose.tools.assert_equal(ndimage.label(mask)[1],
+                            cs_graph_components(graph)[0])
 
 def _make_images():
     # Downsample the image by a factor of 4
@@ -98,14 +98,4 @@
     assert_equal(encoder.filters_.shape, (n_centers, 6 * 6))
 
     #encoded = encoder.transform(images)
-    #assert_equal(encoded.shape, (n_samples, n_features))
-=======
-    graph = grid_to_graph(*lena.shape, **{'mask' : mask})
-    nose.tools.assert_equal(ndimage.label(mask)[1],
-                            cs_graph_components(graph)[0])
-
-    mask = lena > 150
-    graph = grid_to_graph(*lena.shape, **{'mask' : mask, 'dtype' : None})
-    nose.tools.assert_equal(ndimage.label(mask)[1],
-                            cs_graph_components(graph)[0])
->>>>>>> fda0db3e
+    #assert_equal(encoded.shape, (n_samples, n_features))